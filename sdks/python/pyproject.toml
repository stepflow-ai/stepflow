[project]
name = "stepflow-sdk"
version = "0.1.0"
description = "Python SDK for Stepflow components and workflows."
readme = "README.md"
authors = []
requires-python = ">=3.13"
dependencies = [
    "msgspec>=0.19.0",
    "jsonschema>=4.17.0",
    "types-jsonschema>=4.17.0",
]

[project.optional-dependencies]
http = [
    "fastapi>=0.104.1",
    "uvicorn>=0.24.0",
    "sse-starlette>=1.6.5",
]

[dependency-groups]
dev = [
    "datamodel-code-generator[http,ruff]>=0.31.2",
    "pytest>=7.4.0",
    "pytest-asyncio>=0.26.0",
    "pytest-cov>=4.1.0",
    "poethepoet>=0.24.0",
    "ruff>=0.9.4",
    "mypy>=1.8.0",
    "deptry>=0.22.0",
    "fastapi>=0.104.1",
    "uvicorn>=0.24.0",
    "sse-starlette>=1.6.5",
<<<<<<< HEAD
    "openai>=1.97.1",
=======
    "httpx>=0.25.0",
>>>>>>> 0706fc87
]

[project.scripts]
stepflow_sdk = "stepflow_sdk.main:main"

[build-system]
requires = ["hatchling"]
build-backend = "hatchling.build"

[tool.poe]
# comment this out to debug poe tasks
verbosity = -1

[tool.poe.env]
RUFF = "ruff@0.9.4"
DEPTRY = "deptry@0.22.0"

[tool.poe.tasks.fmt-check]
help = "Runs `ruff format --check` to check for formatting issues (fix with `fmt-fix`)"
cmd = "uvx ${RUFF} format --check --exclude='**/generated_*.py' ."

[tool.poe.tasks.fmt-fix]
help = "Runs `ruff format` to fix formatting issues"
cmd = "uvx ${RUFF} format --exclude='**/generated_*.py' ."

[tool.poe.tasks.lint-check]
help = "Runs `ruff check` to check for lint issues (fix with `lint-fix`)"
cmd = "uvx ${RUFF} check ."

[tool.poe.tasks.lint-fix]
help = "Runs `ruff check --fix` to fix lint issues"
cmd = "uvx ${RUFF} check --fix ."

[tool.poe.tasks.type-check]
help = "Runs `mypy` to check for static type issues"
cmd = "uv run mypy src tests"

[tool.poe.tasks.dep-check]
help = "Runs `deptry` to check for dependency issues"
cmd = "uvx ${DEPTRY} src tests"

[tool.poe.tasks.codegen-check]
help = "Check that generated types are up-to-date"
cmd = "uv run python generate.py --check"

[tool.poe.tasks.codegen-fix]
help = "Regenerate types from schemas"
sequence = [
    {cmd = "uv run python generate.py"},
]

[tool.poe.tasks.test]
help = "Run tests"
cmd = "uv run pytest tests"

# Aliases for common commands
[tool.poe.tasks.fmt]
help = "Alias for fmt-fix"
ref = "fmt-fix"

[tool.poe.tasks.lint]
help = "Runs all checks (fixing where possible)"
sequence = ["codegen-fix", "fmt-fix", "lint-fix", "dep-check"]

[tool.poe.tasks.typecheck]
help = "Alias for type-check"
ref = "type-check"

[tool.poe.tasks.check]
help = "Runs all checks and tests"
sequence = ["lint", "test"]

[tool.ruff]
target-version = "py313"
line-length = 88
extend-exclude = ["**/generated_*.py"]

[tool.ruff.lint]
select = ["E", "F", "I", "W", "UP", "B", "C4"]
ignore = []

[tool.ruff.lint.per-file-ignores]
"**/{tests,tools,scripts}/*" = ["D", "DOC", "T201", "B018", "F841", "E712"]
"generate.py" = ["T201", "E501"]  # Allow prints and long lines in build script
"**/generated_*.py" = ["E501", "UP006", "UP035"]  # Generated files can have long lines and old typing imports

[tool.ruff.format]
quote-style = "double"
indent-style = "space"
docstring-code-format = true
exclude = ["**/generated_*.py"]

[tool.deptry]
# types-* packages are type stubs for mypy and not directly imported
ignore = ["DEP002"]
extend_exclude = ["types-jsonschema"]

[tool.mypy]
python_version = "3.13"
warn_return_any = true
warn_unused_configs = true
check_untyped_defs = true
warn_redundant_casts = true
warn_unused_ignores = true
warn_no_return = true
warn_unreachable = true

# Disable some strict checks for now - can be enabled gradually
disallow_untyped_defs = false
disallow_incomplete_defs = false
disallow_untyped_decorators = false
no_implicit_optional = false
strict_equality = false

# Ignore errors in tests and generated files
[[tool.mypy.overrides]]
module = "tests.*"
ignore_errors = true

[[tool.mypy.overrides]]
module = "stepflow_sdk.generated_flow"
ignore_errors = true

[[tool.mypy.overrides]]
module = "stepflow_sdk.generated_protocol"
ignore_errors = true

[tool.pytest.ini_options]
asyncio_default_fixture_loop_scope = "function"<|MERGE_RESOLUTION|>--- conflicted
+++ resolved
@@ -31,11 +31,8 @@
     "fastapi>=0.104.1",
     "uvicorn>=0.24.0",
     "sse-starlette>=1.6.5",
-<<<<<<< HEAD
     "openai>=1.97.1",
-=======
     "httpx>=0.25.0",
->>>>>>> 0706fc87
 ]
 
 [project.scripts]
